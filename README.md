--- conflicted
+++ resolved
@@ -1,14 +1,8 @@
 # CSV
 
-<<<<<<< HEAD
-This library provides a complete interface to CSV files and data. It offers tools to enable you to read and write to and from Strings or IO objects, as needed.
-=======
 [![Build Status](https://travis-ci.org/ruby/csv.svg?branch=master)](https://travis-ci.org/ruby/csv)
 
-Welcome to your new gem! In this directory, you'll find the files you need to be able to package up your Ruby library into a gem. Put your Ruby code in the file `lib/csv`. To experiment with that code, run `bin/console` for an interactive prompt.
-
-TODO: Delete this and the text above, and describe your gem
->>>>>>> e513c751
+This library provides a complete interface to CSV files and data. It offers tools to enable you to read and write to and from Strings or IO objects, as needed.
 
 ## Installation
 
